pluginManagement {
  repositories {
    mavenCentral()
    gradlePluginPortal()
  }
}

plugins {
<<<<<<< HEAD
  id "org.gradle.toolchains.foojay-resolver-convention" version "0.3.0"
=======
  id "org.gradle.toolchains.foojay-resolver-convention" version "0.4.0"
>>>>>>> d9d3cb4d
}

dependencyResolutionManagement {
  repositoriesMode = RepositoriesMode.FAIL_ON_PROJECT_REPOS
  pluginManagement.repositories.each(repositories.&add)
}

rootProject.name = "indra"

[
  "indra-common",
  "indra-git",
  "indra-publishing-gradle-plugin",
  "indra-publishing-sonatype",
  "indra-licenser-spotless",
  "indra-licenser-cadix",
  "indra-testlib",
  "indra-crossdoc"
].each {
  include(it)
}<|MERGE_RESOLUTION|>--- conflicted
+++ resolved
@@ -6,11 +6,7 @@
 }
 
 plugins {
-<<<<<<< HEAD
-  id "org.gradle.toolchains.foojay-resolver-convention" version "0.3.0"
-=======
   id "org.gradle.toolchains.foojay-resolver-convention" version "0.4.0"
->>>>>>> d9d3cb4d
 }
 
 dependencyResolutionManagement {
